--- conflicted
+++ resolved
@@ -20,13 +20,7 @@
 typedef scopes::DigitalScope<128, 2> Scope;
 ```
 
-<<<<<<< HEAD
-**DigitalScope** uses interrupt service routines to free your code from unnecessary polling (if
-you want to). You can use callbacks on certain events to upate your main loop.
-
-=======
-**DigitalScope** uses interrupt service routines to free your code from unnecessary polling. One way of using a scope is by recording events during a fixed time period after some start trigger was observed.
->>>>>>> 4780f1e2
+**DigitalScope** uses interrupt service routines to free your code from unnecessary polling. You can use callbacks on certain events to upate your main loop.
 
 ```c++
 
@@ -59,11 +53,7 @@
 }
 ```
 
-<<<<<<< HEAD
 Finally in `loop()` we pause for 1 second once first event was observed and output all events captured during this period via the Serial interface.
-=======
-Finally in `loop()` we wait for 1 second once `started` turned true and output all events captured during this period via the Serial interface.
->>>>>>> 4780f1e2
 
 ```c++
 void loop()
